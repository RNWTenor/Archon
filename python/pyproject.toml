[project]
name = "archon"
version = "0.1.0"
description = "Archon - the command center for AI coding assistants."
readme = "README.md"
requires-python = ">=3.12"
# Base dependencies - empty since we're using dependency groups
dependencies = []

# PyTorch CPU-only index configuration
[[tool.uv.index]]
name = "pytorch-cpu"
url = "https://download.pytorch.org/whl/cpu"
explicit = true

# Sources configuration to use CPU-only PyTorch
[tool.uv.sources]
torch = [{ index = "pytorch-cpu" }]

[dependency-groups]
# Development dependencies for linting and testing
dev = [
    "mypy>=1.17.0",
    "pytest>=8.0.0",
    "pytest-asyncio>=0.21.0",
    "pytest-mock>=3.12.0",
    "pytest-timeout>=2.3.0",
    "pytest-cov>=6.2.1",
    "ruff>=0.12.5",
    "requests>=2.31.0",
    "factory-boy>=3.3.0",
]

# Server container dependencies
server = [
    # Web framework
    "fastapi>=0.104.0",
    "uvicorn>=0.24.0",
    "python-multipart>=0.0.20",
    "watchfiles>=0.18",
    # Web crawling
<<<<<<< HEAD
    "crawl4ai==0.6.2",
    # Realtime comms
    "python-socketio[asyncio]>=5.11.0",
=======
    "crawl4ai==0.7.4",
>>>>>>> 3f0815b6
    # Database and storage
    "supabase==2.15.1",
    "asyncpg>=0.29.0",
    # AI/ML libraries
    "openai==1.71.0",
    # Document processing
    "pypdf2>=3.0.1",
    "pdfplumber>=0.11.6",
    "python-docx>=1.1.2",
    "markdown>=3.8",
    # Security and utilities
    "python-jose[cryptography]>=3.3.0",
    "cryptography>=41.0.0",
    "slowapi>=0.1.9",
    # Core utilities
    "httpx>=0.24.0",
    "pydantic>=2.0.0",
    "python-dotenv>=1.0.0",
    "docker>=6.1.0",
    # Logging
    "logfire>=0.30.0",
    # Testing (needed for UI-triggered tests)
    "pytest>=8.0.0",
    "pytest-asyncio>=0.21.0",
    "pytest-mock>=3.12.0",
]

# Optional reranking dependencies for server
server-reranking = [
    "sentence-transformers>=4.1.0",
    "torch>=2.0.0",
    "transformers>=4.30.0",
]

# MCP container dependencies
mcp = [
    "mcp==1.12.2",
    "httpx>=0.24.0",
    "pydantic>=2.0.0",
    "python-dotenv>=1.0.0",
    "supabase==2.15.1",
    "logfire>=0.30.0",
    "fastapi>=0.104.0",
]

# Agents container dependencies
agents = [
    "pydantic-ai>=0.0.13",
    "pydantic>=2.0.0",
    "fastapi>=0.104.0",
    "uvicorn>=0.24.0",
    "httpx>=0.24.0",
    "python-dotenv>=1.0.0",
    "structlog>=23.1.0",
]

# All dependencies for running unit tests locally
# This combines all container dependencies plus test-specific ones
all = [
    # All server dependencies
    "fastapi>=0.104.0",
    "uvicorn>=0.24.0",
    "python-multipart>=0.0.20",
    "watchfiles>=0.18",
<<<<<<< HEAD
    "crawl4ai==0.6.2",
    "python-socketio[asyncio]>=5.11.0",
=======
    "crawl4ai==0.7.4",
>>>>>>> 3f0815b6
    "supabase==2.15.1",
    "asyncpg>=0.29.0",
    "openai==1.71.0",
    "pypdf2>=3.0.1",
    "pdfplumber>=0.11.6",
    "python-docx>=1.1.2",
    "markdown>=3.8",
    "python-jose[cryptography]>=3.3.0",
    "cryptography>=41.0.0",
    "slowapi>=0.1.9",
    "docker>=6.1.0",
    "logfire>=0.30.0",
    # MCP specific (mcp version)
    "mcp==1.12.2",
    # Agents specific
    "pydantic-ai>=0.0.13",
    "structlog>=23.1.0",
    # Shared utilities
    "httpx>=0.24.0",
    "pydantic>=2.0.0",
    "python-dotenv>=1.0.0",
    # Test dependencies
    "pytest>=8.0.0",
    "pytest-asyncio>=0.21.0",
    "pytest-mock>=3.12.0",
    "pytest-timeout>=2.3.0",
    "requests>=2.31.0",
    "factory-boy>=3.3.0",
]

[tool.ruff]
line-length = 120
target-version = "py312"

[tool.ruff.lint]
select = [
    "E",  # pycodestyle errors
    "W",  # pycodestyle warnings
    "F",  # pyflakes
    "I",  # isort
    "B",  # flake8-bugbear
    "C4", # flake8-comprehensions
    "UP", # pyupgrade
]
ignore = [
    "E501", # line too long - handled by line-length
    "B008", # do not perform function calls in argument defaults
    "C901", # too complex
    "W191", # indentation contains tabs
]

[tool.ruff.format]
quote-style = "double"
indent-style = "space"
skip-magic-trailing-comma = false
line-ending = "auto"

[tool.mypy]
python_version = "3.12"
warn_return_any = true
warn_unused_configs = true
disallow_untyped_defs = false
disallow_any_unimported = false
no_implicit_optional = true
warn_redundant_casts = true
warn_unused_ignores = true
warn_no_return = true
check_untyped_defs = true

# Third-party libraries often don't have type stubs
# We'll explicitly type our own code but not fail on external libs
ignore_missing_imports = true
<|MERGE_RESOLUTION|>--- conflicted
+++ resolved
@@ -39,13 +39,9 @@
     "python-multipart>=0.0.20",
     "watchfiles>=0.18",
     # Web crawling
-<<<<<<< HEAD
-    "crawl4ai==0.6.2",
+    "crawl4ai==0.7.4",
     # Realtime comms
     "python-socketio[asyncio]>=5.11.0",
-=======
-    "crawl4ai==0.7.4",
->>>>>>> 3f0815b6
     # Database and storage
     "supabase==2.15.1",
     "asyncpg>=0.29.0",
@@ -110,12 +106,8 @@
     "uvicorn>=0.24.0",
     "python-multipart>=0.0.20",
     "watchfiles>=0.18",
-<<<<<<< HEAD
-    "crawl4ai==0.6.2",
+    "crawl4ai==0.7.4",
     "python-socketio[asyncio]>=5.11.0",
-=======
-    "crawl4ai==0.7.4",
->>>>>>> 3f0815b6
     "supabase==2.15.1",
     "asyncpg>=0.29.0",
     "openai==1.71.0",
@@ -187,4 +179,4 @@
 
 # Third-party libraries often don't have type stubs
 # We'll explicitly type our own code but not fail on external libs
-ignore_missing_imports = true
+ignore_missing_imports = true